module Main

import System
import System.Directory
import System.File

import Test.Golden

%default covering

------------------------------------------------------------------------
-- Test cases

ttTests : TestPool
ttTests = MkTestPool "TT" [] Nothing
<<<<<<< HEAD
     [ "basic001", "basic002", "basic003", "basic004", "basic005",
       "linear001", "linear002", "linear003",
=======
     [ "basic001", "basic002", "basic003", "basic004",
       "linear001", "linear002", "linear003", "linear004",
>>>>>>> afb88112
       "relevance001",
       "unify001", "unify002", "unify003" ]

main : IO ()
main
    = runner $ [ testPaths "tt" ttTests ]
  where
    testPaths : String -> TestPool -> TestPool
    testPaths dir = { testCases $= map ((dir ++ "/") ++) }<|MERGE_RESOLUTION|>--- conflicted
+++ resolved
@@ -13,13 +13,8 @@
 
 ttTests : TestPool
 ttTests = MkTestPool "TT" [] Nothing
-<<<<<<< HEAD
      [ "basic001", "basic002", "basic003", "basic004", "basic005",
-       "linear001", "linear002", "linear003",
-=======
-     [ "basic001", "basic002", "basic003", "basic004",
        "linear001", "linear002", "linear003", "linear004",
->>>>>>> afb88112
        "relevance001",
        "unify001", "unify002", "unify003" ]
 
