module Core.Evaluate

import Core.Context
import Core.Env
import Core.Error
import public Core.Evaluate.Convert
import public Core.Evaluate.Normalise
import public Core.Evaluate.Quote
import public Core.Evaluate.Value
import Core.TT

import Data.SnocList

parameters {auto c : Ref Ctxt Defs}
  export
  normalise
      : {vars : _} ->
        Env Term vars -> Term vars -> Core (Term vars)
  normalise env tm
      = do val <- nf env tm
           quoteNF env val

  export
  normaliseHNF
      : {vars : _} ->
        Env Term vars -> Term vars -> Core (Term vars)
  normaliseHNF env tm
      = do val <- nf env tm
           quoteHNF env val

  export
  getArityVal : Value vars -> Core Nat
  getArityVal (VBind fc _ (Pi _ _ _ _) sc)
      = pure $ 1 + !(getArityVal !(sc (VErased fc False)))
  getArityVal (VApp _ _ _ _ val)
      = do Just val' <- val
                | Nothing => pure 0
           getArityVal val'
  getArityVal _ = pure 0

  export
  getArity : {vars : _} -> Env Term vars -> Term vars -> Core Nat
  getArity env tm = getArityVal !(nf env tm)

  replace'
      : {vars : _} ->
        Int -> Env Term vars ->
        (orig : Value vars) -> (parg : Term vars) -> (tm : Value vars) ->
        Core (Term vars)
  replace' {vars} tmpi env orig parg tm
      = if !(convert env orig tm)
           then pure parg
           else repSub tm
    where
      repArg : Value vars -> Core (Term vars)
      repArg = replace' tmpi env orig parg

<<<<<<< HEAD
      repArgAll : Spine vars -> Core (SnocList (FC, RigCount, Term vars))
      repArgAll [<] = pure [<]
      repArgAll (xs :< (f, r, tm))
          = do xs' <- repArgAll xs
               tm' <- repArg tm
               pure (xs' :< (f, r, tm'))

      repScope : FC -> Int -> (args : List Name) ->
=======
      repScope : FC -> Int -> (args : SnocList Name) ->
>>>>>>> 19de5a25
                 VCaseScope args vars -> Core (CaseScope vars)
      repScope fc tmpi [<] rhs
          = do rhs' <- replace' tmpi env orig parg !rhs
               pure (RHS rhs')
      repScope fc tmpi (xs :< x) scope
          = do let xn = MN "tmp" tmpi
               let xv = VApp fc Bound xn [<] (pure Nothing)
               scope' <- repScope fc (tmpi + 1) xs (scope xv)
               pure (Arg x (refsToLocalsCaseScope (Add x xn None) scope'))

      repAlt : FC -> VCaseAlt vars -> Core (CaseAlt vars)
      repAlt fc (VConCase n t args scope)
          = do scope' <- repScope fc tmpi args scope
               pure (ConCase n t scope')
      repAlt fc (VDelayCase ty arg scope)
          = do let tyn = MN "tmp" tmpi
               let argn = MN "tmp" (tmpi + 1)
               let tyv = VApp fc Bound tyn [<] (pure Nothing)
               let argv = VApp fc Bound argn [<] (pure Nothing)
               scope' <- replace' (tmpi + 2) env orig parg !(scope tyv argv)
               let rhs = refsToLocals (Add ty tyn (Add arg argn None)) scope'
               pure (DelayCase ty arg rhs)
      repAlt fc (VConstCase c rhs)
          = do rhs' <- repArg rhs
               pure (ConstCase c rhs')
      repAlt fc (VDefaultCase rhs)
          = do rhs' <- repArg rhs
               pure (DefaultCase rhs')

      repSub : Value vars -> Core (Term vars)
      repSub (VLam fc x c p ty scfn)
          = do b' <- traverse repSub (Lam fc c p ty)
               let x' = MN "tmp" tmpi
               let var = VApp fc Bound x' [<] (pure Nothing)
               sc' <- replace' (tmpi + 1) env orig parg !(scfn var)
               pure (Bind fc x b' (refsToLocals (Add x x' None) sc'))
      repSub (VBind fc x b scfn)
          = do b' <- traverse repSub b
               let x' = MN "tmp" tmpi
               let var = VApp fc Bound x' [<] (pure Nothing)
               sc' <- replace' (tmpi + 1) env orig parg !(scfn var)
               pure (Bind fc x b' (refsToLocals (Add x x' None) sc'))
      -- Perhaps we should have two variants here: one which just looks
      -- at the application (which is what we currently do) and one which
      -- evaluates further.
      repSub (VApp fc nt fn args val')
          = do args' <- repArgAll args
               pure $ applyWithFC (Ref fc nt fn) (toList args')
      repSub (VLocal fc m idx p args)
          = do args' <- repArgAll args
               pure $ applyWithFC (Local fc m idx p) (toList args')
      -- Look in value of the metavar if it's solved, otherwise leave it
      repSub (VMeta fc n i scope args val)
          = do Nothing <- val
                   | Just val' => repSub val'
               sc' <- traverse (\ (q, tm) => do tm' <- repArg tm
                                                pure (q, tm')) scope
               args' <- repArgAll args
               pure $ applyWithFC (Meta fc n i sc') (toList args')
      repSub (VDCon fc n t a args)
        = do args' <- repArgAll args
             pure $ applyWithFC (Ref fc (DataCon t a) n) (toList args')
      repSub (VTCon fc n a args)
        = do args' <- repArgAll args
             pure $ applyWithFC (Ref fc (TyCon a) n) (toList args')
      repSub (VAs fc s a pat)
          = do Local lfc _ i prf <- repSub a
                   | _ => repSub pat
               pat' <- repSub pat
               pure (As fc s (AsLoc lfc i prf) pat')
      repSub (VCase fc sc scty alts)
          = do sc' <- repArg sc
               scty' <- repArg scty
               alts' <- traverse (repAlt fc) alts
               pure (Case fc sc' scty' alts')
      repSub (VDelayed fc r tm)
          = do tm' <- repSub tm
               pure (TDelayed fc r tm')
      repSub (VDelay fc r ty tm)
          = do ty' <- repArg ty
               tm' <- repArg tm
               pure (TDelay fc r ty' tm')
      repSub (VForce fc r tm args)
          = do args' <- repArgAll args
               tm' <- repSub tm
               pure $ applyWithFC (TForce fc r tm') (toList args')
      repSub tm = quote env tm

  export
  replace
      : {vars : _} ->
        Env Term vars ->
        (orig : Value vars) -> (new : Term vars) -> (tm : Value vars) ->
        Core (Term vars)
  replace = replace' 0<|MERGE_RESOLUTION|>--- conflicted
+++ resolved
@@ -55,7 +55,6 @@
       repArg : Value vars -> Core (Term vars)
       repArg = replace' tmpi env orig parg
 
-<<<<<<< HEAD
       repArgAll : Spine vars -> Core (SnocList (FC, RigCount, Term vars))
       repArgAll [<] = pure [<]
       repArgAll (xs :< (f, r, tm))
@@ -63,10 +62,7 @@
                tm' <- repArg tm
                pure (xs' :< (f, r, tm'))
 
-      repScope : FC -> Int -> (args : List Name) ->
-=======
       repScope : FC -> Int -> (args : SnocList Name) ->
->>>>>>> 19de5a25
                  VCaseScope args vars -> Core (CaseScope vars)
       repScope fc tmpi [<] rhs
           = do rhs' <- replace' tmpi env orig parg !rhs
