module Core.TT.TT

import public Core.FC
import public Core.TT.Name
import public Core.TT.RigCount

import Data.Vect
import Libraries.Text.PrettyPrint.Prettyprinter
import Libraries.Text.PrettyPrint.Prettyprinter.Util

public export
Tag : Type
Tag = Int

public export
data NameType : Type where
     Bound   : NameType
     Func    : NameType
     DataCon : (tag : Tag) -> (arity : Nat) -> NameType
     TyCon   : (arity : Nat) -> NameType

public export
data Constant =
      I Int
    | I8  Int8
    | I16 Int16
    | I32 Int32
    | I64 Int64
    | BI  Integer
    | B8  Bits8
    | B16 Bits16
    | B32 Bits32
    | B64 Bits64

    | Str String
    | Ch Char
    | Db Double
    | WorldVal

    | IntType
    | Int8Type
    | Int16Type
    | Int32Type
    | Int64Type
    | IntegerType
    | Bits8Type
    | Bits16Type
    | Bits32Type
    | Bits64Type

    | StringType
    | CharType
    | DoubleType
    | WorldType

export
isConstantType : Name -> Maybe Constant
isConstantType (UN (Basic n)) = case n of
  "Int"     => Just IntType
  "Int8"    => Just Int8Type
  "Int16"   => Just Int16Type
  "Int32"   => Just Int32Type
  "Int64"   => Just Int64Type
  "Integer" => Just IntegerType
  "Bits8"   => Just Bits8Type
  "Bits16"  => Just Bits16Type
  "Bits32"  => Just Bits32Type
  "Bits64"  => Just Bits64Type
  "String"  => Just StringType
  "Char"    => Just CharType
  "Double"  => Just DoubleType
  "%World"  => Just WorldType
  _ => Nothing
isConstantType _ = Nothing

export
Show Constant where
  show (I x) = show x
  show (I8 x) = show x
  show (I16 x) = show x
  show (I32 x) = show x
  show (I64 x) = show x
  show (BI x) = show x
  show (B8 x) = show x
  show (B16 x) = show x
  show (B32 x) = show x
  show (B64 x) = show x
  show (Str x) = show x
  show (Ch x) = show x
  show (Db x) = show x
  show WorldVal = "%MkWorld"
  show IntType = "Int"
  show Int8Type = "Int8"
  show Int16Type = "Int16"
  show Int32Type = "Int32"
  show Int64Type = "Int64"
  show IntegerType = "Integer"
  show Bits8Type = "Bits8"
  show Bits16Type = "Bits16"
  show Bits32Type = "Bits32"
  show Bits64Type = "Bits64"
  show StringType = "String"
  show CharType = "Char"
  show DoubleType = "Double"
  show WorldType = "%World"

export
Pretty ann Constant where
  pretty (Str x) = dquotes (pretty0 x)
  pretty (Ch x) = squotes (pretty0 x)
  pretty x = pretty0 $ show x

export
Eq Constant where
  (I x) == (I y) = x == y
  (I8 x) == (I8 y) = x == y
  (I16 x) == (I16 y) = x == y
  (I32 x) == (I32 y) = x == y
  (I64 x) == (I64 y) = x == y
  (BI x) == (BI y) = x == y
  (B8 x) == (B8 y) = x == y
  (B16 x) == (B16 y) = x == y
  (B32 x) == (B32 y) = x == y
  (B64 x) == (B64 y) = x == y
  (Str x) == (Str y) = x == y
  (Ch x) == (Ch y) = x == y
  (Db x) == (Db y) = x == y
  WorldVal == WorldVal = True
  IntType == IntType = True
  Int8Type == Int8Type = True
  Int16Type == Int16Type = True
  Int32Type == Int32Type = True
  Int64Type == Int64Type = True
  IntegerType == IntegerType = True
  Bits8Type == Bits8Type = True
  Bits16Type == Bits16Type = True
  Bits32Type == Bits32Type = True
  Bits64Type == Bits64Type = True
  StringType == StringType = True
  CharType == CharType = True
  DoubleType == DoubleType = True
  WorldType == WorldType = True
  _ == _ = False

-- for typecase
export
constTag : Constant -> Int
-- 1 = ->, 2 = Type
constTag IntType = 3
constTag IntegerType = 4
constTag Bits8Type = 5
constTag Bits16Type = 6
constTag Bits32Type = 7
constTag Bits64Type = 8
constTag StringType = 9
constTag CharType = 10
constTag DoubleType = 11
constTag WorldType = 12
constTag Int8Type = 13
constTag Int16Type = 14
constTag Int32Type = 15
constTag Int64Type = 16
constTag _ = 0

||| Precision of integral types.
public export
data Precision = P Int | Unlimited

export
Eq Precision where
  (P m) == (P n)         = m == n
  Unlimited == Unlimited = True
  _         == _         = False

export
Ord Precision where
  compare (P m) (P n)         = compare m n
  compare Unlimited Unlimited = EQ
  compare Unlimited _         = GT
  compare _         Unlimited = LT

-- so far, we only support limited precision
-- unsigned integers
public export
data IntKind = Signed Precision | Unsigned Int

public export
intKind : Constant -> Maybe IntKind
intKind IntegerType = Just $ Signed Unlimited
intKind Int8Type    = Just . Signed   $ P 8
intKind Int16Type   = Just . Signed   $ P 16
intKind Int32Type   = Just . Signed   $ P 32
intKind Int64Type   = Just . Signed   $ P 64
intKind IntType     = Just . Signed   $ P 64
intKind Bits8Type   = Just $ Unsigned 8
intKind Bits16Type  = Just $ Unsigned 16
intKind Bits32Type  = Just $ Unsigned 32
intKind Bits64Type  = Just $ Unsigned 64
intKind _           = Nothing

public export
precision : IntKind -> Precision
precision (Signed p)   = p
precision (Unsigned p) = P p

-- All the internal operators, parameterised by their arity
public export
data PrimFn : Nat -> Type where
     Add : (ty : Constant) -> PrimFn 2
     Sub : (ty : Constant) -> PrimFn 2
     Mul : (ty : Constant) -> PrimFn 2
     Div : (ty : Constant) -> PrimFn 2
     Mod : (ty : Constant) -> PrimFn 2
     Neg : (ty : Constant) -> PrimFn 1
     ShiftL : (ty : Constant) -> PrimFn 2
     ShiftR : (ty : Constant) -> PrimFn 2

     BAnd : (ty : Constant) -> PrimFn 2
     BOr : (ty : Constant) -> PrimFn 2
     BXOr : (ty : Constant) -> PrimFn 2

     LT  : (ty : Constant) -> PrimFn 2
     LTE : (ty : Constant) -> PrimFn 2
     EQ  : (ty : Constant) -> PrimFn 2
     GTE : (ty : Constant) -> PrimFn 2
     GT  : (ty : Constant) -> PrimFn 2

     StrLength : PrimFn 1
     StrHead : PrimFn 1
     StrTail : PrimFn 1
     StrIndex : PrimFn 2
     StrCons : PrimFn 2
     StrAppend : PrimFn 2
     StrReverse : PrimFn 1
     StrSubstr : PrimFn 3

     DoubleExp : PrimFn 1
     DoubleLog : PrimFn 1
     DoublePow : PrimFn 2
     DoubleSin : PrimFn 1
     DoubleCos : PrimFn 1
     DoubleTan : PrimFn 1
     DoubleASin : PrimFn 1
     DoubleACos : PrimFn 1
     DoubleATan : PrimFn 1
     DoubleSqrt : PrimFn 1
     DoubleFloor : PrimFn 1
     DoubleCeiling : PrimFn 1

     Cast : Constant -> Constant -> PrimFn 1
     BelieveMe : PrimFn 3
     Crash : PrimFn 2

export
Show (PrimFn arity) where
  show (Add ty) = "+" ++ show ty
  show (Sub ty) = "-" ++ show ty
  show (Mul ty) = "*" ++ show ty
  show (Div ty) = "/" ++ show ty
  show (Mod ty) = "%" ++ show ty
  show (Neg ty) = "neg " ++ show ty
  show (ShiftL ty) = "shl " ++ show ty
  show (ShiftR ty) = "shr " ++ show ty
  show (BAnd ty) = "and " ++ show ty
  show (BOr ty) = "or " ++ show ty
  show (BXOr ty) = "xor " ++ show ty
  show (LT ty) = "<" ++ show ty
  show (LTE ty) = "<=" ++ show ty
  show (EQ ty) = "==" ++ show ty
  show (GTE ty) = ">=" ++ show ty
  show (GT ty) = ">" ++ show ty
  show StrLength = "op_strlen"
  show StrHead = "op_strhead"
  show StrTail = "op_strtail"
  show StrIndex = "op_strindex"
  show StrCons = "op_strcons"
  show StrAppend = "++"
  show StrReverse = "op_strrev"
  show StrSubstr = "op_strsubstr"
  show DoubleExp = "op_doubleExp"
  show DoubleLog = "op_doubleLog"
  show DoublePow = "op_doublePow"
  show DoubleSin = "op_doubleSin"
  show DoubleCos = "op_doubleCos"
  show DoubleTan = "op_doubleTan"
  show DoubleASin = "op_doubleASin"
  show DoubleACos = "op_doubleACos"
  show DoubleATan = "op_doubleATan"
  show DoubleSqrt = "op_doubleSqrt"
  show DoubleFloor = "op_doubleFloor"
  show DoubleCeiling = "op_doubleCeiling"
  show (Cast x y) = "cast-" ++ show x ++ "-" ++ show y
  show BelieveMe = "believe_me"
  show Crash = "crash"

export
sameFn : PrimFn x -> PrimFn y -> Bool
sameFn (Add _) (Add _) = True
sameFn (Sub _) (Sub _) = True
sameFn (Mul _) (Mul _)= True
sameFn (Div _) (Div _) = True
sameFn (Mod _) (Mod _) = True
sameFn (Neg _) (Neg _) = True
sameFn (ShiftL _) (ShiftL _) = True
sameFn (ShiftR _) (ShiftR _) = True
sameFn (BAnd _) (BAnd _) = True
sameFn (BOr _) (BOr _) = True
sameFn (BXOr _) (BXOr _) = True
sameFn (LT _) (LT _) = True
sameFn (LTE _) (LTE _) = True
sameFn (EQ _) (EQ _) = True
sameFn (GTE _) (GTE _) = True
sameFn (GT _) (GT _) = True
sameFn StrLength StrLength = True
sameFn StrHead StrHead = True
sameFn StrTail StrTail = True
sameFn StrIndex StrIndex = True
sameFn StrCons StrCons = True
sameFn StrAppend StrAppend = True
sameFn StrReverse StrReverse = True
sameFn StrSubstr StrSubstr = True
sameFn DoubleExp DoubleExp = True
sameFn DoubleLog DoubleLog = True
sameFn DoublePow DoublePow = True
sameFn DoubleSin DoubleSin = True
sameFn DoubleCos DoubleCos = True
sameFn DoubleTan DoubleTan = True
sameFn DoubleASin DoubleASin = True
sameFn DoubleACos DoubleACos = True
sameFn DoubleATan DoubleATan = True
sameFn DoubleSqrt DoubleSqrt = True
sameFn DoubleFloor DoubleFloor = True
sameFn DoubleCeiling DoubleCeiling = True
sameFn (Cast{}) (Cast{}) = True
sameFn BelieveMe BelieveMe = True
sameFn Crash Crash = True
sameFn _ _ = False

public export
data PiInfo t = Implicit | Explicit | AutoImplicit | DefImplicit t

namespace PiInfo
  export
  isImplicit : PiInfo t -> Bool
  isImplicit Explicit = False
  isImplicit _ = True

export
Show t => Show (PiInfo t) where
  show Implicit = "Implicit"
  show Explicit = "Explicit"
  show AutoImplicit = "AutoImplicit"
  show (DefImplicit t) = "DefImplicit " ++ show t

export
eqPiInfoBy : (t -> u -> Bool) -> PiInfo t -> PiInfo u -> Bool
eqPiInfoBy eqT = go where

  go : PiInfo t -> PiInfo u -> Bool
  go Implicit Implicit = True
  go Explicit Explicit = True
  go AutoImplicit AutoImplicit = True
  go (DefImplicit t) (DefImplicit t') = eqT t t'
  go _ _ = False

export
Eq t => Eq (PiInfo t) where
  (==) = eqPiInfoBy (==)

-- Perhaps The 'RigCount' should be first class, and therefore 'type'?
-- We can revisit this later without too many drastic changes (as long as
-- we don't revisit it *too much* later)
public export
data Binder : Type -> Type where
     -- Lambda bound variables with their implicitness
     Lam : FC -> RigCount -> PiInfo type -> (ty : type) -> Binder type
     -- Let bound variables with their value
     Let : FC -> RigCount -> (val : type) -> (ty : type) -> Binder type
     -- Forall/pi bound variables with their implicitness
     Pi : FC -> RigCount -> PiInfo type -> (ty : type) -> Binder type
     -- pattern bound variables. The PiInfo gives the implicitness at the
     -- point it was bound (Explicit if it was explicitly named in the
     -- program)
     PVar : FC -> RigCount -> PiInfo type -> (ty : type) -> Binder type
     -- variable bound for an as pattern (Like a let, but no computational
     -- force, and only used on the lhs. Converted to a let on the rhs because
     -- we want the computational behaviour.)
     PLet : FC -> RigCount -> (val : type) -> (ty : type) -> Binder type
     -- the type of pattern bound variables
     PVTy : FC -> RigCount -> (ty : type) -> Binder type

export
isLet : Binder t -> Bool
isLet (Let _ _ _ _) = True
isLet _ = False

export
binderLoc : Binder tm -> FC
binderLoc (Lam fc _ x ty) = fc
binderLoc (Let fc _ val ty) = fc
binderLoc (Pi fc _ x ty) = fc
binderLoc (PVar fc _ p ty) = fc
binderLoc (PLet fc _ val ty) = fc
binderLoc (PVTy fc _ ty) = fc

export
binderType : Binder tm -> tm
binderType (Lam _ _ x ty) = ty
binderType (Let _ _ val ty) = ty
binderType (Pi _ _ x ty) = ty
binderType (PVar _ _ _ ty) = ty
binderType (PLet _ _ val ty) = ty
binderType (PVTy _ _ ty) = ty

export
multiplicity : Binder tm -> RigCount
multiplicity (Lam _ c x ty) = c
multiplicity (Let _ c val ty) = c
multiplicity (Pi _ c x ty) = c
multiplicity (PVar _ c p ty) = c
multiplicity (PLet _ c val ty) = c
multiplicity (PVTy _ c ty) = c

export
piInfo : Binder tm -> PiInfo tm
piInfo (Lam _ c x ty) = x
piInfo (Let _ c val ty) = Explicit
piInfo (Pi _ c x ty) = x
piInfo (PVar _ c p ty) = p
piInfo (PLet _ c val ty) = Explicit
piInfo (PVTy _ c ty) = Explicit

export
isImplicit : Binder tm -> Bool
isImplicit = PiInfo.isImplicit . piInfo

export
setMultiplicity : Binder tm -> RigCount -> Binder tm
setMultiplicity (Lam fc _ x ty) c = Lam fc c x ty
setMultiplicity (Let fc _ val ty) c = Let fc c val ty
setMultiplicity (Pi fc _ x ty) c = Pi fc c x ty
setMultiplicity (PVar fc _ p ty) c = PVar fc c p ty
setMultiplicity (PLet fc _ val ty) c = PLet fc c val ty
setMultiplicity (PVTy fc _ ty) c = PVTy fc c ty

export
Functor PiInfo where
  map func Explicit = Explicit
  map func Implicit = Implicit
  map func AutoImplicit = AutoImplicit
  map func (DefImplicit t) = (DefImplicit (func t))

export
Foldable PiInfo where
  foldr f acc Implicit = acc
  foldr f acc Explicit = acc
  foldr f acc AutoImplicit = acc
  foldr f acc (DefImplicit x) = f x acc

export
Traversable PiInfo where
  traverse f Implicit = pure Implicit
  traverse f Explicit = pure Explicit
  traverse f AutoImplicit = pure AutoImplicit
  traverse f (DefImplicit x) = map DefImplicit (f x)

export
Functor Binder where
  map func (Lam fc c x ty) = Lam fc c (map func x) (func ty)
  map func (Let fc c val ty) = Let fc c (func val) (func ty)
  map func (Pi fc c x ty) = Pi fc c (map func x) (func ty)
  map func (PVar fc c p ty) = PVar fc c (map func p) (func ty)
  map func (PLet fc c val ty) = PLet fc c (func val) (func ty)
  map func (PVTy fc c ty) = PVTy fc c (func ty)

public export
data IsVar : Name -> Nat -> SnocList Name -> Type where
     First : IsVar n Z (ns :< n)
     Later : IsVar n i ns -> IsVar n (S i) (ns :< m)

public export
data LazyReason = LInf | LLazy | LUnknown

-- For as patterns matching linear arguments, select which side is
-- consumed
public export
data UseSide = UseLeft | UseRight

public export
data AsName : SnocList Name -> Type where
     -- resolved name
     AsLoc : FC -> (idx : Nat) -> (0 p : IsVar name idx vars) -> AsName vars
     -- not yet resolved name
     AsRef : FC -> Name -> AsName vars

public export
data CaseAlt : SnocList Name -> Type

public export
data PatternClause : SnocList Name -> Type

-- Typechecked terms
-- These are guaranteed to be well-scoped wrt local variables, because they are
-- indexed by the names of local variables in scope
public export
data Term : SnocList Name -> Type where
     Local : FC -> Maybe Bool -> -- Is it a let bound local?
             (idx : Nat) -> (0 p : IsVar name idx vars) -> Term vars
     Ref : FC -> NameType -> (name : Name) -> Term vars
     -- Metavariables and the scope they are applied to
     Meta : FC -> Name -> Int -> List (RigCount, Term vars) -> Term vars
     Bind : FC -> (x : Name) ->
            (b : Binder (Term vars)) ->
<<<<<<< HEAD
            (scope : Term (x :: vars)) -> Term vars
     App : FC -> (fn : Term vars) ->
           RigCount -> -- if fn : (q x : a) -> t, then this is 'q'
           (arg : Term vars) -> Term vars
=======
            (scope : Term (vars :< x)) -> Term vars
     App : FC -> (fn : Term vars) -> (arg : Term vars) -> Term vars
>>>>>>> 19de5a25
     -- As patterns, including whether (in a linear setting) it's the name
     -- or the pattern that is consumed
     As : FC -> UseSide -> (as : AsName vars) -> (pat : Term vars) -> Term vars
     Case : FC -> (sc : Term vars) -> (scTy : Term vars) ->
            List (CaseAlt vars) ->
            Term vars
     -- Typed laziness annotations
     TDelayed : FC -> LazyReason -> Term vars -> Term vars
     TDelay : FC -> LazyReason -> (ty : Term vars) -> (arg : Term vars) -> Term vars
     TForce : FC -> LazyReason -> Term vars -> Term vars
     PrimVal : FC -> (c : Constant) -> Term vars
     PrimOp : FC -> PrimFn arity -> Vect arity (Term vars) -> Term vars
     Erased : FC -> (imp : Bool) -> -- True == impossible term, for coverage checker
              Term vars
     Unmatched : FC -> String -> Term vars -- error from a partialmatch
     Impossible : FC -> Term vars --impossible case
     TType : FC -> Name -> -- universe variable
             Term vars

-- Constraints between names representing universe levels. Record the
-- origin of each name, for error message purposes
public export
data UConstraint : Type where
     ULT : FC -> Name -> FC -> Name -> UConstraint
     ULE : FC -> Name -> FC -> Name -> UConstraint

-- Scope of a case expression - bind the arguments one by one, as this makes
-- more sense during evaluation and is consistent with the way we bind
-- arguments in 'Bind'.
public export
data CaseScope : SnocList Name -> Type where
     RHS : Term vars -> CaseScope vars
     Arg : (x : Name) -> CaseScope (vars :< x) -> CaseScope vars

||| Case alternatives. Unlike arbitrary patterns, they can be at most
||| one constructor deep.
public export
data CaseAlt : SnocList Name -> Type where
     ||| Constructor for a data type; bind the arguments and subterms.
     ConCase : Name -> (tag : Int) -> CaseScope vars -> CaseAlt vars
     ||| Lazy match for the Delay type use for codata types
     DelayCase : (ty : Name) -> (arg : Name) ->
                 Term (vars :< arg :< ty) -> CaseAlt vars
     ||| Match against a literal
     ConstCase : Constant -> Term vars -> CaseAlt vars
     ||| Catch-all case
     DefaultCase : Term vars -> CaseAlt vars

public export
data Visibility = Private | Export | Public

export
Show Visibility where
  show Private = "private"
  show Export = "export"
  show Public = "public export"

export
Pretty ann Visibility where
  pretty Private = pretty0 "private"
  pretty Export = pretty0 "export"
  pretty Public = pretty0 "public" <+> pretty0 "export"

export
Eq Visibility where
  Private == Private = True
  Export == Export = True
  Public == Public = True
  _ == _ = False

export
Ord Visibility where
  compare Private Export = LT
  compare Private Public = LT
  compare Export Public = LT

  compare Private Private = EQ
  compare Export Export = EQ
  compare Public Public = EQ

  compare Export Private = GT
  compare Public Private = GT
  compare Public Export = GT

public export
data TotalReq = Total | CoveringOnly | PartialOK

export
Eq TotalReq where
    (==) Total Total = True
    (==) CoveringOnly CoveringOnly = True
    (==) PartialOK PartialOK = True
    (==) _ _ = False

||| Bigger means more requirements
||| So if a definition was checked at b, it can be accepted at a <= b.
export
Ord TotalReq where
  PartialOK <= _ = True
  _ <= Total = True
  a <= b = a == b

  a < b = a <= b && a /= b

export
Show TotalReq where
    show Total = "total"
    show CoveringOnly = "covering"
    show PartialOK = "partial"

public export
data PartialReason
       = NotStrictlyPositive
       | BadCall (List Name)
       | RecPath (List Name)

export
Show PartialReason where
  show NotStrictlyPositive = "not strictly positive"
  show (BadCall [n])
      = "possibly not terminating due to call to " ++ show n
  show (BadCall ns)
      = "possibly not terminating due to calls to " ++ showSep ", " (map show ns)
  show (RecPath ns)
      = "possibly not terminating due to recursive path " ++ showSep " -> " (map show ns)

export
Pretty ann PartialReason where
  pretty NotStrictlyPositive = reflow "not strictly positive"
  pretty (BadCall [n])
    = reflow "possibly not terminating due to call to" <++> pretty n
  pretty (BadCall ns)
    = reflow "possibly not terminating due to calls to" <++> concatWith (surround (comma <+> space)) (pretty <$> ns)
  pretty (RecPath ns)
    = reflow "possibly not terminating due to recursive path" <++> concatWith (surround (pretty0 " -> ")) (pretty <$> ns)

public export
data Terminating
       = Unchecked
       | IsTerminating
       | NotTerminating PartialReason

export
Show Terminating where
  show Unchecked = "not yet checked"
  show IsTerminating = "terminating"
  show (NotTerminating p) = show p

export
Pretty ann Terminating where
  pretty Unchecked = reflow "not yet checked"
  pretty IsTerminating = pretty0 "terminating"
  pretty (NotTerminating p) = pretty p

public export
data Covering
       = IsCovering
       | MissingCases (List (Term [<]))
       | NonCoveringCall (List Name)

export
Show Covering where
  show IsCovering = "covering"
  show (MissingCases c) = "not covering all cases"
  show (NonCoveringCall [f])
     = "not covering due to call to function " ++ show f
  show (NonCoveringCall cs)
     = "not covering due to calls to functions " ++ showSep ", " (map show cs)

export
Pretty ann Covering where
  pretty IsCovering = pretty0 "covering"
  pretty (MissingCases c) = reflow "not covering all cases"
  pretty (NonCoveringCall [f])
     = reflow "not covering due to call to function" <++> pretty f
  pretty (NonCoveringCall cs)
     = reflow "not covering due to calls to functions" <++> concatWith (surround (comma <+> space)) (pretty <$> cs)

-- Totality status of a definition. We separate termination checking from
-- coverage checking.
public export
record Totality where
     constructor MkTotality
     isTerminating : Terminating
     isCovering : Covering

export
Show Totality where
  show tot
    = let t = isTerminating tot
          c = isCovering tot in
        showTot t c
    where
      showTot : Terminating -> Covering -> String
      showTot IsTerminating IsCovering = "total"
      showTot IsTerminating c = show c
      showTot t IsCovering = show t
      showTot t c = show c ++ "; " ++ show t

export
Pretty ann Totality where
  pretty (MkTotality IsTerminating IsCovering) = pretty0 "total"
  pretty (MkTotality IsTerminating c) = pretty c
  pretty (MkTotality t IsCovering) = pretty t
  pretty (MkTotality t c) = pretty c <+> semi <++> pretty t

export
unchecked : Totality
unchecked = MkTotality Unchecked IsCovering

export
isTotal : Totality
isTotal = MkTotality Unchecked IsCovering

export
notCovering : Totality
notCovering = MkTotality Unchecked (MissingCases [])
public export
record KindedName where
  constructor MkKindedName
  nameKind : Maybe NameType
  fullName : Name -- fully qualified name
  rawName  : Name

export
defaultKindedName : Name -> KindedName
defaultKindedName nm = MkKindedName Nothing nm nm

export
Show KindedName where show = show . rawName

public export
data DotReason = NonLinearVar
               | VarApplied
               | NotConstructor
               | ErasedArg
               | UserDotted
               | UnknownDot
               | UnderAppliedCon

export
Show DotReason where
  show NonLinearVar = "Non linear pattern variable"
  show VarApplied = "Variable applied to arguments"
  show NotConstructor = "Not a constructor application or primitive"
  show ErasedArg = "Erased argument"
  show UserDotted = "User dotted"
  show UnknownDot = "Unknown reason"
  show UnderAppliedCon = "Under-applied constructor"

export
Eq LazyReason where
  (==) LInf LInf = True
  (==) LLazy LLazy = True
  (==) LUnknown LUnknown = True
  (==) _ _ = False

export
Show LazyReason where
    show LInf = "Inf"
    show LLazy = "Lazy"
    show LUnknown = "Unkown"

export
compatible : LazyReason -> LazyReason -> Bool
compatible LUnknown _ = True
compatible _ LUnknown = True
compatible x y = x == y<|MERGE_RESOLUTION|>--- conflicted
+++ resolved
@@ -511,15 +511,10 @@
      Meta : FC -> Name -> Int -> List (RigCount, Term vars) -> Term vars
      Bind : FC -> (x : Name) ->
             (b : Binder (Term vars)) ->
-<<<<<<< HEAD
-            (scope : Term (x :: vars)) -> Term vars
+            (scope : Term (vars :< x)) -> Term vars
      App : FC -> (fn : Term vars) ->
            RigCount -> -- if fn : (q x : a) -> t, then this is 'q'
            (arg : Term vars) -> Term vars
-=======
-            (scope : Term (vars :< x)) -> Term vars
-     App : FC -> (fn : Term vars) -> (arg : Term vars) -> Term vars
->>>>>>> 19de5a25
      -- As patterns, including whether (in a linear setting) it's the name
      -- or the pattern that is consumed
      As : FC -> UseSide -> (as : AsName vars) -> (pat : Term vars) -> Term vars
