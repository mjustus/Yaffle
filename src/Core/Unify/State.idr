--- conflicted
+++ resolved
@@ -97,27 +97,16 @@
 
 mkConstantAppArgs : {vars : _} ->
                     Bool -> FC -> Env Term vars ->
-<<<<<<< HEAD
-                    (wkns : List Name) ->
-                    List (RigCount, Term (wkns ++ (vars ++ done)))
-mkConstantAppArgs lets fc [] wkns = []
-mkConstantAppArgs {done} {vars = x :: xs} lets fc (b :: env) wkns
-    = let rec = mkConstantAppArgs {done} lets fc env (wkns ++ [x]) in
-          if lets || not (isLet b)
-             then (multiplicity b,
-                     Local fc (Just (isLet b)) (length wkns) (mkVar wkns)) ::
-                  rewrite (appendAssociative wkns [x] (xs ++ done)) in rec
-             else rewrite (appendAssociative wkns [x] (xs ++ done)) in rec
-=======
                     (wkns : SnocList Name) ->
-                    List (Term ((done ++ vars) ++ wkns))
+                    List (RigCount, Term ((done ++ vars) ++ wkns))
 mkConstantAppArgs lets fc [<] wkns = []
 mkConstantAppArgs {done} {vars = xs :< x} lets fc (env :< b) wkns
     = let rec = mkConstantAppArgs {done} lets fc env (cons x wkns) in
           if lets || not (isLet b)
-             then Local fc (Just (isLet b)) (length wkns) (mkVar wkns) :: rewrite sym $ appendAssociative (done ++ xs) [<x] wkns in rec
+             then (multiplicity b,
+                     Local fc (Just (isLet b)) (length wkns) (mkVar wkns)) ::
+                       rewrite sym $ appendAssociative (done ++ xs) [<x] wkns in rec
              else rewrite sym $ appendAssociative (done ++ xs) [<x] wkns in rec
->>>>>>> 19de5a25
 
 parameters {auto c : Ref Ctxt Defs} {auto u : Ref UST UState}
 
@@ -145,15 +134,9 @@
            addHoleName fc n idx
            pure (idx, Meta fc n idx envArgs)
     where
-<<<<<<< HEAD
       envArgs : List (RigCount, Term vars)
-      envArgs = let args = reverse (mkConstantAppArgs {done = []} lets fc env []) in
-                    rewrite sym (appendNilRightNeutral vars) in args
-=======
-      envArgs : List (Term vars)
       envArgs = let args = reverse (mkConstantAppArgs {done = [<]} lets fc env [<]) in
                     rewrite sym (appendLinLeftNeutral vars) in args
->>>>>>> 19de5a25
 
   export
   newMeta : {vars : _} ->
